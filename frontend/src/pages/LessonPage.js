--- conflicted
+++ resolved
@@ -16,12 +16,9 @@
   fetchMCQData,
   fetchStep3TaskData,
   submitStep3Solution,
-<<<<<<< HEAD
-=======
   fetchStep3Hint,
   fetchStep3Retry,
   fetchStep4ChallengeData,
->>>>>>> c7efaeaf
   fetchStep5Poem,
 } from "../utils/lessonContent";
 
@@ -266,51 +263,6 @@
     }
   };
 
-<<<<<<< HEAD
-  // Step 4 specific handler
-  const handleStep4Complete = async (scoreFromChallenge = null) => {
-    setIsProcessing(true);
-    try {
-      // Use score from Step 4 challenge if available, otherwise use default XP
-      const xpFromStep = scoreFromChallenge !== null ? scoreFromChallenge : currentStep.xp;
-      
-      // Debug logging for XP integration
-      console.log('[LessonPage] Step 4 complete:', {
-        scoreFromChallenge,
-        defaultXP: currentStep.xp,
-        xpToAward: xpFromStep
-      });
-      const result = await completeStepAndCheckMedals(user.uid, currentStep.id, xpFromStep, lessonSteps, progress, conceptId);
-      
-      if (!result.isStepAlreadyCompleted) {
-        setProgress(result.newProgress);
-        setXpGain(xpFromStep);
-        setShowXpGain(true);
-        setTimeout(() => setShowXpGain(false), 1500);
-        
-        // Debug logging for Step 4 XP animation
-        console.log('[LessonPage] Step 4 XP animation triggered:', {
-          xpGain: xpFromStep,
-          showXpGain: true
-        });
-      } else {
-        console.log('[LessonPage] Step 4 already completed, skipping XP animation');
-      }
-      
-      if (result.medalEarned) {
-        setEarnedMedal(result.medalEarned);
-        setShowMedalPopup(true);
-      }
-      
-      if (stepIndex >= lessonSteps.length - 1) {
-        await completeConcept(user.uid, conceptId);
-        setTimeout(() => navigate("/"), result.medalEarned ? 3000 : 1000);
-      } else {
-        setStepIndex(s => s + 1);
-      }
-    } catch (error) {
-      console.error("Error completing step 4:", error);
-=======
   // Step 3: Hint handler
   const handleStep3GetHint = async () => {
     if (isProcessing) return;
@@ -376,7 +328,54 @@
 
     } catch (error) {
       alert(`Error: ${error.message}`);
->>>>>>> c7efaeaf
+    } finally {
+      setIsProcessing(false);
+    }
+  };
+
+  // Step 4 specific handler
+  const handleStep4Complete = async (scoreFromChallenge = null) => {
+    setIsProcessing(true);
+    try {
+      // Use score from Step 4 challenge if available, otherwise use default XP
+      const xpFromStep = scoreFromChallenge !== null ? scoreFromChallenge : currentStep.xp;
+      
+      // Debug logging for XP integration
+      console.log('[LessonPage] Step 4 complete:', {
+        scoreFromChallenge,
+        defaultXP: currentStep.xp,
+        xpToAward: xpFromStep
+      });
+      const result = await completeStepAndCheckMedals(user.uid, currentStep.id, xpFromStep, lessonSteps, progress, conceptId);
+      
+      if (!result.isStepAlreadyCompleted) {
+        setProgress(result.newProgress);
+        setXpGain(xpFromStep);
+        setShowXpGain(true);
+        setTimeout(() => setShowXpGain(false), 1500);
+        
+        // Debug logging for Step 4 XP animation
+        console.log('[LessonPage] Step 4 XP animation triggered:', {
+          xpGain: xpFromStep,
+          showXpGain: true
+        });
+      } else {
+        console.log('[LessonPage] Step 4 already completed, skipping XP animation');
+      }
+      
+      if (result.medalEarned) {
+        setEarnedMedal(result.medalEarned);
+        setShowMedalPopup(true);
+      }
+      
+      if (stepIndex >= lessonSteps.length - 1) {
+        await completeConcept(user.uid, conceptId);
+        setTimeout(() => navigate("/"), result.medalEarned ? 3000 : 1000);
+      } else {
+        setStepIndex(s => s + 1);
+      }
+    } catch (error) {
+      console.error("Error completing step 4:", error);
     } finally {
       setIsProcessing(false);
     }
@@ -494,16 +493,6 @@
           </div>
         )
       ) : currentStep.id === 'user-query' && dynamicContent.taskData ? (
-<<<<<<< HEAD
-        <TaskComponent data={dynamicContent.taskData} userQuery={userQuery} setUserQuery={setUserQuery} userExplanation={userExplanation} setUserExplanation={setUserExplanation} />
-      ) : currentStep.id === 'guided-practice' ? (
-        <ChallengeComponent 
-          userId={user?.uid || 'guest'} 
-          onComplete={handleStep4Complete}
-          concept={concept}
-          conceptId={conceptId}
-        />
-=======
         <TaskComponent
           data={dynamicContent.taskData}
           user={user}
@@ -524,7 +513,6 @@
         />
       ) : currentStep.id === 'guided-practice' && dynamicContent.challengeData ? (
         <ChallengeComponent data={dynamicContent.challengeData} />
->>>>>>> c7efaeaf
       ) : currentStep.id === 'reflection-poem' && dynamicContent.poem ? (
         <div style={{ padding: '24px', textAlign: 'center', fontFamily: 'serif', fontSize: '1.2em', lineHeight: '1.6' }}>
           <p style={{ whiteSpace: 'pre-wrap' }}>{dynamicContent.poem}</p>
@@ -535,11 +523,7 @@
 
       <div style={{ marginTop: 20, display: "flex", gap: "10px" }}>
         {/* Only show Next button for steps that don't handle their own progression */}
-<<<<<<< HEAD
-        {currentStep.id !== "concept-intro" && currentStep.id !== "mcq-predict" && currentStep.id !== "guided-practice" && (
-=======
         {currentStep.id !== "concept-intro" && currentStep.id !== "mcq-predict" && currentStep.id !== "user-query" && (
->>>>>>> c7efaeaf
           <button onClick={handleNext} disabled={isProcessing}>
             {isProcessing ? "Processing..." : (stepIndex === lessonSteps.length - 1 ? "Complete Lesson" : "Next")}
           </button>
